import random
import time
import traceback
from collections.abc import Callable
from datetime import datetime
from datetime import timezone
from http import HTTPStatus
from typing import Any
from typing import cast

import httpx
from celery import Celery
from celery import shared_task
from celery import Task
from celery.exceptions import SoftTimeLimitExceeded
from celery.result import AsyncResult
from celery.states import READY_STATES
from redis import Redis
from redis.lock import Lock as RedisLock
from sqlalchemy.orm import Session
from tenacity import RetryError

from onyx.access.access import get_access_for_document
from onyx.background.celery.apps.app_base import task_logger
from onyx.background.celery.celery_redis import celery_get_queue_length
from onyx.background.celery.celery_redis import celery_get_unacked_task_ids
from onyx.background.celery.tasks.doc_permission_syncing.tasks import (
    monitor_ccpair_permissions_taskset,
)
from onyx.background.celery.tasks.pruning.tasks import monitor_ccpair_pruning_taskset
from onyx.background.celery.tasks.shared.RetryDocumentIndex import RetryDocumentIndex
from onyx.background.celery.tasks.shared.tasks import LIGHT_SOFT_TIME_LIMIT
from onyx.background.celery.tasks.shared.tasks import LIGHT_TIME_LIMIT
from onyx.configs.app_configs import JOB_TIMEOUT
from onyx.configs.app_configs import VESPA_SYNC_MAX_TASKS
from onyx.configs.constants import CELERY_VESPA_SYNC_BEAT_LOCK_TIMEOUT
from onyx.configs.constants import OnyxCeleryQueues
from onyx.configs.constants import OnyxCeleryTask
from onyx.configs.constants import OnyxRedisLocks
from onyx.db.connector import fetch_connector_by_id
from onyx.db.connector_credential_pair import add_deletion_failure_message
from onyx.db.connector_credential_pair import (
    delete_connector_credential_pair__no_commit,
)
from onyx.db.connector_credential_pair import get_connector_credential_pair_from_id
from onyx.db.connector_credential_pair import get_connector_credential_pairs
from onyx.db.document import count_documents_by_needs_sync
from onyx.db.document import get_document
from onyx.db.document import get_document_ids_for_connector_credential_pair
from onyx.db.document import mark_document_as_synced
from onyx.db.document_set import delete_document_set
from onyx.db.document_set import delete_document_set_cc_pair_relationship__no_commit
from onyx.db.document_set import fetch_document_sets
from onyx.db.document_set import fetch_document_sets_for_document
from onyx.db.document_set import get_document_set_by_id
from onyx.db.document_set import mark_document_set_as_synced
from onyx.db.engine import get_session_with_tenant
from onyx.db.enums import IndexingStatus
from onyx.db.enums import SyncStatus
from onyx.db.enums import SyncType
from onyx.db.index_attempt import delete_index_attempts
from onyx.db.index_attempt import get_index_attempt
from onyx.db.index_attempt import mark_attempt_failed
from onyx.db.models import DocumentSet
from onyx.db.models import UserGroup
from onyx.db.search_settings import get_active_search_settings
from onyx.db.sync_record import cleanup_sync_records
from onyx.db.sync_record import insert_sync_record
from onyx.db.sync_record import update_sync_record_status
from onyx.document_index.factory import get_default_document_index
from onyx.document_index.interfaces import VespaDocumentFields
from onyx.httpx.httpx_pool import HttpxPool
from onyx.redis.redis_connector import RedisConnector
from onyx.redis.redis_connector_credential_pair import RedisConnectorCredentialPair
from onyx.redis.redis_connector_delete import RedisConnectorDelete
from onyx.redis.redis_connector_doc_perm_sync import RedisConnectorPermissionSync
from onyx.redis.redis_connector_index import RedisConnectorIndex
from onyx.redis.redis_connector_prune import RedisConnectorPrune
from onyx.redis.redis_document_set import RedisDocumentSet
from onyx.redis.redis_pool import get_redis_client
from onyx.redis.redis_pool import get_redis_replica_client
from onyx.redis.redis_pool import redis_lock_dump
from onyx.redis.redis_pool import SCAN_ITER_COUNT_DEFAULT
from onyx.redis.redis_usergroup import RedisUserGroup
from onyx.utils.logger import setup_logger
from onyx.utils.variable_functionality import fetch_versioned_implementation
from onyx.utils.variable_functionality import (
    fetch_versioned_implementation_with_fallback,
)
from onyx.utils.variable_functionality import global_version
from onyx.utils.variable_functionality import noop_fallback
from shared_configs.configs import MULTI_TENANT

logger = setup_logger()


# celery auto associates tasks created inside another task,
# which bloats the result metadata considerably. trail=False prevents this.
@shared_task(
    name=OnyxCeleryTask.CHECK_FOR_VESPA_SYNC_TASK,
    ignore_result=True,
    soft_time_limit=JOB_TIMEOUT,
    trail=False,
    bind=True,
)
def check_for_vespa_sync_task(self: Task, *, tenant_id: str | None) -> bool | None:
    """Runs periodically to check if any document needs syncing.
    Generates sets of tasks for Celery if syncing is needed."""
    time_start = time.monotonic()

    r = get_redis_client(tenant_id=tenant_id)

    lock_beat: RedisLock = r.lock(
        OnyxRedisLocks.CHECK_VESPA_SYNC_BEAT_LOCK,
        timeout=CELERY_VESPA_SYNC_BEAT_LOCK_TIMEOUT,
    )

    # these tasks should never overlap
    if not lock_beat.acquire(blocking=False):
        return None

    try:
        with get_session_with_tenant(tenant_id) as db_session:
            try_generate_stale_document_sync_tasks(
                self.app, VESPA_SYNC_MAX_TASKS, db_session, r, lock_beat, tenant_id
            )

        # region document set scan
        lock_beat.reacquire()
        document_set_ids: list[int] = []
        with get_session_with_tenant(tenant_id) as db_session:
            # check if any document sets are not synced
            document_set_info = fetch_document_sets(
                user_id=None, db_session=db_session, include_outdated=True
            )

            for document_set, _ in document_set_info:
                document_set_ids.append(document_set.id)

        for document_set_id in document_set_ids:
            lock_beat.reacquire()
            with get_session_with_tenant(tenant_id) as db_session:
                try_generate_document_set_sync_tasks(
                    self.app, document_set_id, db_session, r, lock_beat, tenant_id
                )
        # endregion

        # check if any user groups are not synced
        if global_version.is_ee_version():
            lock_beat.reacquire()

            try:
                fetch_user_groups = fetch_versioned_implementation(
                    "onyx.db.user_group", "fetch_user_groups"
                )
            except ModuleNotFoundError:
                # Always exceptions on the MIT version, which is expected
                # We shouldn't actually get here if the ee version check works
                pass
            else:
                usergroup_ids: list[int] = []
                with get_session_with_tenant(tenant_id) as db_session:
                    user_groups = fetch_user_groups(
                        db_session=db_session, only_up_to_date=False
                    )

                    for usergroup in user_groups:
                        usergroup_ids.append(usergroup.id)

                for usergroup_id in usergroup_ids:
                    lock_beat.reacquire()
                    with get_session_with_tenant(tenant_id) as db_session:
                        try_generate_user_group_sync_tasks(
                            self.app, usergroup_id, db_session, r, lock_beat, tenant_id
                        )

    except SoftTimeLimitExceeded:
        task_logger.info(
            "Soft time limit exceeded, task is being terminated gracefully."
        )
    except Exception:
        task_logger.exception("Unexpected exception during vespa metadata sync")
    finally:
        if lock_beat.owned():
            lock_beat.release()
        else:
            task_logger.error(
                "check_for_vespa_sync_task - Lock not owned on completion: "
                f"tenant={tenant_id}"
            )
            redis_lock_dump(lock_beat, r)

    time_elapsed = time.monotonic() - time_start
    task_logger.debug(f"check_for_vespa_sync_task finished: elapsed={time_elapsed:.2f}")
    return True


def try_generate_stale_document_sync_tasks(
    celery_app: Celery,
    max_tasks: int,
    db_session: Session,
    r: Redis,
    lock_beat: RedisLock,
    tenant_id: str | None,
) -> int | None:
    # the fence is up, do nothing
    if r.exists(RedisConnectorCredentialPair.get_fence_key()):
        return None

    r.delete(RedisConnectorCredentialPair.get_taskset_key())  # delete the taskset

    # add tasks to celery and build up the task set to monitor in redis
    stale_doc_count = count_documents_by_needs_sync(db_session)
    if stale_doc_count == 0:
        return None

    task_logger.info(
        f"Stale documents found (at least {stale_doc_count}). Generating sync tasks by cc pair."
    )

    task_logger.info(
        "RedisConnector.generate_tasks starting by cc_pair. "
        "Documents spanning multiple cc_pairs will only be synced once."
    )

    docs_to_skip: set[str] = set()

    # rkuo: we could technically sync all stale docs in one big pass.
    # but I feel it's more understandable to group the docs by cc_pair
    total_tasks_generated = 0
    tasks_remaining = max_tasks
    cc_pairs = get_connector_credential_pairs(db_session)
    for cc_pair in cc_pairs:
        lock_beat.reacquire()

        rc = RedisConnectorCredentialPair(tenant_id, cc_pair.id)
        rc.set_skip_docs(docs_to_skip)
        result = rc.generate_tasks(
            tasks_remaining, celery_app, db_session, r, lock_beat, tenant_id
        )

        if result is None:
            continue

        if result[1] == 0:
            continue

        task_logger.info(
            f"RedisConnector.generate_tasks finished for single cc_pair. "
            f"cc_pair={cc_pair.id} tasks_generated={result[0]} tasks_possible={result[1]}"
        )

        total_tasks_generated += result[0]
        tasks_remaining -= result[0]
        if tasks_remaining <= 0:
            break

    if tasks_remaining <= 0:
        task_logger.info(
            f"RedisConnector.generate_tasks reached the task generation limit: "
            f"total_tasks_generated={total_tasks_generated} max_tasks={max_tasks}"
        )
    else:
        task_logger.info(
            f"RedisConnector.generate_tasks finished for all cc_pairs. total_tasks_generated={total_tasks_generated}"
        )

    r.set(RedisConnectorCredentialPair.get_fence_key(), total_tasks_generated)
    return total_tasks_generated


def try_generate_document_set_sync_tasks(
    celery_app: Celery,
    document_set_id: int,
    db_session: Session,
    r: Redis,
    lock_beat: RedisLock,
    tenant_id: str | None,
) -> int | None:
    lock_beat.reacquire()

    rds = RedisDocumentSet(tenant_id, document_set_id)

    # don't generate document set sync tasks if tasks are still pending
    if rds.fenced:
        return None

    # don't generate sync tasks if we're up to date
    # race condition with the monitor/cleanup function if we use a cached result!
    document_set = get_document_set_by_id(
        db_session=db_session,
        document_set_id=document_set_id,
    )
    if not document_set:
        return None

    if document_set.is_up_to_date:
        # there should be no in-progress sync records if this is up to date
        # clean it up just in case things got into a bad state
        cleanup_sync_records(
            db_session=db_session,
            entity_id=document_set_id,
            sync_type=SyncType.DOCUMENT_SET,
        )
        return None

    # add tasks to celery and build up the task set to monitor in redis
    r.delete(rds.taskset_key)

    task_logger.info(
        f"RedisDocumentSet.generate_tasks starting. document_set_id={document_set.id}"
    )

    # Add all documents that need to be updated into the queue
    result = rds.generate_tasks(
        VESPA_SYNC_MAX_TASKS, celery_app, db_session, r, lock_beat, tenant_id
    )
    if result is None:
        return None

    tasks_generated = result[0]
    # Currently we are allowing the sync to proceed with 0 tasks.
    # It's possible for sets/groups to be generated initially with no entries
    # and they still need to be marked as up to date.
    # if tasks_generated == 0:
    #     return 0

    task_logger.info(
        f"RedisDocumentSet.generate_tasks finished. "
        f"document_set={document_set.id} tasks_generated={tasks_generated}"
    )

    # create before setting fence to avoid race condition where the monitoring
    # task updates the sync record before it is created
    insert_sync_record(
        db_session=db_session,
        entity_id=document_set_id,
        sync_type=SyncType.DOCUMENT_SET,
    )
    # set this only after all tasks have been added
    rds.set_fence(tasks_generated)
    return tasks_generated


def try_generate_user_group_sync_tasks(
    celery_app: Celery,
    usergroup_id: int,
    db_session: Session,
    r: Redis,
    lock_beat: RedisLock,
    tenant_id: str | None,
) -> int | None:
    lock_beat.reacquire()

    rug = RedisUserGroup(tenant_id, usergroup_id)
    if rug.fenced:
        # don't generate sync tasks if tasks are still pending
        return None

    # race condition with the monitor/cleanup function if we use a cached result!
    fetch_user_group = cast(
        Callable[[Session, int], UserGroup | None],
        fetch_versioned_implementation("onyx.db.user_group", "fetch_user_group"),
    )

    usergroup = fetch_user_group(db_session, usergroup_id)
    if not usergroup:
        return None

    if usergroup.is_up_to_date:
        # there should be no in-progress sync records if this is up to date
        # clean it up just in case things got into a bad state
        cleanup_sync_records(
            db_session=db_session,
            entity_id=usergroup_id,
            sync_type=SyncType.USER_GROUP,
        )
        return None

    # add tasks to celery and build up the task set to monitor in redis
    r.delete(rug.taskset_key)

    # Add all documents that need to be updated into the queue
    task_logger.info(
        f"RedisUserGroup.generate_tasks starting. usergroup_id={usergroup.id}"
    )
    result = rug.generate_tasks(
        VESPA_SYNC_MAX_TASKS, celery_app, db_session, r, lock_beat, tenant_id
    )
    if result is None:
        return None

    tasks_generated = result[0]
    # Currently we are allowing the sync to proceed with 0 tasks.
    # It's possible for sets/groups to be generated initially with no entries
    # and they still need to be marked as up to date.
    # if tasks_generated == 0:
    #     return 0

    task_logger.info(
        f"RedisUserGroup.generate_tasks finished. "
        f"usergroup={usergroup.id} tasks_generated={tasks_generated}"
    )

    # create before setting fence to avoid race condition where the monitoring
    # task updates the sync record before it is created
    insert_sync_record(
        db_session=db_session,
        entity_id=usergroup_id,
        sync_type=SyncType.USER_GROUP,
    )
    # set this only after all tasks have been added
    rug.set_fence(tasks_generated)

    return tasks_generated


def monitor_connector_taskset(r: Redis) -> None:
    fence_value = r.get(RedisConnectorCredentialPair.get_fence_key())
    if fence_value is None:
        return

    try:
        initial_count = int(cast(int, fence_value))
    except ValueError:
        task_logger.error("The value is not an integer.")
        return

    count = r.scard(RedisConnectorCredentialPair.get_taskset_key())
    task_logger.info(
        f"Stale document sync progress: remaining={count} initial={initial_count}"
    )
    if count == 0:
        r.delete(RedisConnectorCredentialPair.get_taskset_key())
        r.delete(RedisConnectorCredentialPair.get_fence_key())
        task_logger.info(f"Successfully synced stale documents. count={initial_count}")


def monitor_document_set_taskset(
    tenant_id: str | None, key_bytes: bytes, r: Redis, db_session: Session
) -> None:
    fence_key = key_bytes.decode("utf-8")
    document_set_id_str = RedisDocumentSet.get_id_from_fence_key(fence_key)
    if document_set_id_str is None:
        task_logger.warning(f"could not parse document set id from {fence_key}")
        return

    document_set_id = int(document_set_id_str)

    rds = RedisDocumentSet(tenant_id, document_set_id)
    if not rds.fenced:
        return

    initial_count = rds.payload
    if initial_count is None:
        return

    count = cast(int, r.scard(rds.taskset_key))
    task_logger.info(
        f"Document set sync progress: document_set={document_set_id} "
        f"remaining={count} initial={initial_count}"
    )
    if count > 0:
        update_sync_record_status(
            db_session=db_session,
            entity_id=document_set_id,
            sync_type=SyncType.DOCUMENT_SET,
            sync_status=SyncStatus.IN_PROGRESS,
            num_docs_synced=count,
        )
        return

    document_set = cast(
        DocumentSet,
        get_document_set_by_id(db_session=db_session, document_set_id=document_set_id),
    )  # casting since we "know" a document set with this ID exists
    if document_set:
        if not document_set.connector_credential_pairs:
            # if there are no connectors, then delete the document set.
            delete_document_set(document_set_row=document_set, db_session=db_session)
            task_logger.info(
                f"Successfully deleted document set: document_set={document_set_id}"
            )
        else:
            mark_document_set_as_synced(document_set_id, db_session)
            task_logger.info(
                f"Successfully synced document set: document_set={document_set_id}"
            )
        update_sync_record_status(
            db_session=db_session,
            entity_id=document_set_id,
            sync_type=SyncType.DOCUMENT_SET,
            sync_status=SyncStatus.SUCCESS,
            num_docs_synced=initial_count,
        )

    rds.reset()


def monitor_connector_deletion_taskset(
    tenant_id: str | None, key_bytes: bytes, r: Redis
) -> None:
    fence_key = key_bytes.decode("utf-8")
    cc_pair_id_str = RedisConnector.get_id_from_fence_key(fence_key)
    if cc_pair_id_str is None:
        task_logger.warning(f"could not parse cc_pair_id from {fence_key}")
        return

    cc_pair_id = int(cc_pair_id_str)

    redis_connector = RedisConnector(tenant_id, cc_pair_id)

    fence_data = redis_connector.delete.payload
    if not fence_data:
        task_logger.warning(
            f"Connector deletion - fence payload invalid: cc_pair={cc_pair_id}"
        )
        return

    if fence_data.num_tasks is None:
        # the fence is setting up but isn't ready yet
        return

    remaining = redis_connector.delete.get_remaining()
    task_logger.info(
        f"Connector deletion progress: cc_pair={cc_pair_id} remaining={remaining} initial={fence_data.num_tasks}"
    )
    if remaining > 0:
        with get_session_with_tenant(tenant_id) as db_session:
            update_sync_record_status(
                db_session=db_session,
                entity_id=cc_pair_id,
                sync_type=SyncType.CONNECTOR_DELETION,
                sync_status=SyncStatus.IN_PROGRESS,
                num_docs_synced=remaining,
            )
        return

    with get_session_with_tenant(tenant_id) as db_session:
        cc_pair = get_connector_credential_pair_from_id(
            db_session=db_session,
            cc_pair_id=cc_pair_id,
        )
        if not cc_pair:
            task_logger.warning(
                f"Connector deletion - cc_pair not found: cc_pair={cc_pair_id}"
            )
            return

        try:
            doc_ids = get_document_ids_for_connector_credential_pair(
                db_session, cc_pair.connector_id, cc_pair.credential_id
            )
            if len(doc_ids) > 0:
                # NOTE(rkuo): if this happens, documents somehow got added while
                # deletion was in progress. Likely a bug gating off pruning and indexing
                # work before deletion starts.
                task_logger.warning(
                    "Connector deletion - documents still found after taskset completion. "
                    "Clearing the current deletion attempt and allowing deletion to restart: "
                    f"cc_pair={cc_pair_id} "
                    f"docs_deleted={fence_data.num_tasks} "
                    f"docs_remaining={len(doc_ids)}"
                )

                # We don't want to waive off why we get into this state, but resetting
                # our attempt and letting the deletion restart is a good way to recover
                redis_connector.delete.reset()
                raise RuntimeError(
                    "Connector deletion - documents still found after taskset completion"
                )

            # clean up the rest of the related Postgres entities
            # index attempts
            delete_index_attempts(
                db_session=db_session,
                cc_pair_id=cc_pair_id,
            )

            # document sets
            delete_document_set_cc_pair_relationship__no_commit(
                db_session=db_session,
                connector_id=cc_pair.connector_id,
                credential_id=cc_pair.credential_id,
            )

            # user groups
            cleanup_user_groups = fetch_versioned_implementation_with_fallback(
                "onyx.db.user_group",
                "delete_user_group_cc_pair_relationship__no_commit",
                noop_fallback,
            )
            cleanup_user_groups(
                cc_pair_id=cc_pair_id,
                db_session=db_session,
            )

            # finally, delete the cc-pair
            delete_connector_credential_pair__no_commit(
                db_session=db_session,
                connector_id=cc_pair.connector_id,
                credential_id=cc_pair.credential_id,
            )
            # if there are no credentials left, delete the connector
            connector = fetch_connector_by_id(
                db_session=db_session,
                connector_id=cc_pair.connector_id,
            )
            if not connector or not len(connector.credentials):
                task_logger.info(
                    "Connector deletion - Found no credentials left for connector, deleting connector"
                )
                db_session.delete(connector)
            db_session.commit()

            update_sync_record_status(
                db_session=db_session,
                entity_id=cc_pair_id,
                sync_type=SyncType.CONNECTOR_DELETION,
                sync_status=SyncStatus.SUCCESS,
                num_docs_synced=fence_data.num_tasks,
            )

        except Exception as e:
            db_session.rollback()
            stack_trace = traceback.format_exc()
            error_message = f"Error: {str(e)}\n\nStack Trace:\n{stack_trace}"
            add_deletion_failure_message(db_session, cc_pair_id, error_message)

            update_sync_record_status(
                db_session=db_session,
                entity_id=cc_pair_id,
                sync_type=SyncType.CONNECTOR_DELETION,
                sync_status=SyncStatus.FAILED,
                num_docs_synced=fence_data.num_tasks,
            )

            task_logger.exception(
                f"Connector deletion exceptioned: "
                f"cc_pair={cc_pair_id} connector={cc_pair.connector_id} credential={cc_pair.credential_id}"
            )
            raise e

    task_logger.info(
        f"Connector deletion succeeded: "
        f"cc_pair={cc_pair_id} "
        f"connector={cc_pair.connector_id} "
        f"credential={cc_pair.credential_id} "
        f"docs_deleted={fence_data.num_tasks}"
    )

    redis_connector.delete.reset()


<<<<<<< HEAD
def monitor_ccpair_pruning_taskset(
    tenant_id: str | None, key_bytes: bytes, r: Redis, db_session: Session
) -> None:
    fence_key = key_bytes.decode("utf-8")
    cc_pair_id_str = RedisConnector.get_id_from_fence_key(fence_key)
    if cc_pair_id_str is None:
        task_logger.warning(
            f"monitor_ccpair_pruning_taskset: could not parse cc_pair_id from {fence_key}"
        )
        return

    cc_pair_id = int(cc_pair_id_str)

    redis_connector = RedisConnector(tenant_id, cc_pair_id)
    if not redis_connector.prune.fenced:
        return

    initial = redis_connector.prune.generator_complete
    if initial is None:
        return

    remaining = redis_connector.prune.get_remaining()
    task_logger.info(
        f"Connector pruning progress: cc_pair={cc_pair_id} remaining={remaining} initial={initial}"
    )
    if remaining > 0:
        return

    mark_ccpair_as_pruned(int(cc_pair_id), db_session)
    task_logger.info(
        f"Connector pruning finished: cc_pair={cc_pair_id} num_pruned={initial}"
    )

    redis_connector.prune.taskset_clear()
    redis_connector.prune.generator_clear()
    redis_connector.prune.set_fence(False)


def monitor_ccpair_permissions_taskset(
    tenant_id: str | None, key_bytes: bytes, r: Redis, db_session: Session
) -> None:
    fence_key = key_bytes.decode("utf-8")
    cc_pair_id_str = RedisConnector.get_id_from_fence_key(fence_key)
    if cc_pair_id_str is None:
        task_logger.warning(
            f"monitor_ccpair_permissions_taskset: could not parse cc_pair_id from {fence_key}"
        )
        return

    cc_pair_id = int(cc_pair_id_str)

    redis_connector = RedisConnector(tenant_id, cc_pair_id)
    if not redis_connector.permissions.fenced:
        return

    initial = redis_connector.permissions.generator_complete
    if initial is None:
        return

    payload: RedisConnectorPermissionSyncPayload | None = (
        redis_connector.permissions.payload
    )

    if not payload:
        return

    remaining = redis_connector.permissions.get_remaining()
    task_logger.info(
        f"Permissions sync progress: cc_pair={cc_pair_id} "
        f"id={payload.id} "
        f"remaining={remaining} "
        f"initial={initial}"
    )
    if remaining > 0:
        return

    mark_cc_pair_as_permissions_synced(db_session, int(cc_pair_id), payload.started)
    task_logger.info(
        f"Permissions sync finished: "
        f"cc_pair={cc_pair_id} "
        f"id={payload.id} "
        f"num_synced={initial}"
    )

    redis_connector.permissions.reset()


=======
>>>>>>> 95701db1
def monitor_ccpair_indexing_taskset(
    tenant_id: str | None, key_bytes: bytes, r: Redis, db_session: Session
) -> None:
    # if the fence doesn't exist, there's nothing to do
    fence_key = key_bytes.decode("utf-8")
    composite_id = RedisConnector.get_id_from_fence_key(fence_key)
    if composite_id is None:
        task_logger.warning(
            f"Connector indexing: could not parse composite_id from {fence_key}"
        )
        return

    # parse out metadata and initialize the helper class with it
    parts = composite_id.split("/")
    if len(parts) != 2:
        return

    cc_pair_id = int(parts[0])
    search_settings_id = int(parts[1])

    redis_connector = RedisConnector(tenant_id, cc_pair_id)
    redis_connector_index = redis_connector.new_index(search_settings_id)
    if not redis_connector_index.fenced:
        return

    payload = redis_connector_index.payload
    if not payload:
        return

    elapsed_started_str = None
    if payload.started:
        elapsed_started = datetime.now(timezone.utc) - payload.started
        elapsed_started_str = f"{elapsed_started.total_seconds():.2f}"

    elapsed_submitted = datetime.now(timezone.utc) - payload.submitted

    progress = redis_connector_index.get_progress()
    if progress is not None:
        task_logger.info(
            f"Connector indexing progress: "
            f"attempt={payload.index_attempt_id} "
            f"cc_pair={cc_pair_id} "
            f"search_settings={search_settings_id} "
            f"progress={progress} "
            f"elapsed_submitted={elapsed_submitted.total_seconds():.2f} "
            f"elapsed_started={elapsed_started_str}"
        )

    if payload.index_attempt_id is None or payload.celery_task_id is None:
        # the task is still setting up
        return

    # never use any blocking methods on the result from inside a task!
    result: AsyncResult = AsyncResult(payload.celery_task_id)

    # inner/outer/inner double check pattern to avoid race conditions when checking for
    # bad state

    # Verify: if the generator isn't complete, the task must not be in READY state
    # inner = get_completion / generator_complete not signaled
    # outer = result.state in READY state
    status_int = redis_connector_index.get_completion()
    if status_int is None:  # inner signal not set ... possible error
        task_state = result.state
        if (
            task_state in READY_STATES
        ):  # outer signal in terminal state ... possible error
            # Now double check!
            if redis_connector_index.get_completion() is None:
                # inner signal still not set (and cannot change when outer result_state is READY)
                # Task is finished but generator complete isn't set.
                # We have a problem! Worker may have crashed.
                task_result = str(result.result)
                task_traceback = str(result.traceback)

                msg = (
                    f"Connector indexing aborted or exceptioned: "
                    f"attempt={payload.index_attempt_id} "
                    f"celery_task={payload.celery_task_id} "
                    f"cc_pair={cc_pair_id} "
                    f"search_settings={search_settings_id} "
                    f"elapsed_submitted={elapsed_submitted.total_seconds():.2f} "
                    f"result.state={task_state} "
                    f"result.result={task_result} "
                    f"result.traceback={task_traceback}"
                )
                task_logger.warning(msg)

                try:
                    index_attempt = get_index_attempt(
                        db_session, payload.index_attempt_id
                    )
                    if index_attempt:
                        if (
                            index_attempt.status != IndexingStatus.CANCELED
                            and index_attempt.status != IndexingStatus.FAILED
                        ):
                            mark_attempt_failed(
                                index_attempt_id=payload.index_attempt_id,
                                db_session=db_session,
                                failure_reason=msg,
                            )
                except Exception:
                    task_logger.exception(
                        "Connector indexing - Transient exception marking index attempt as failed: "
                        f"attempt={payload.index_attempt_id} "
                        f"tenant={tenant_id} "
                        f"cc_pair={cc_pair_id} "
                        f"search_settings={search_settings_id}"
                    )

                redis_connector_index.reset()
        return

    if redis_connector_index.watchdog_signaled():
        # if the generator is complete, don't clean up until the watchdog has exited
        task_logger.info(
            f"Connector indexing - Delaying finalization until watchdog has exited: "
            f"attempt={payload.index_attempt_id} "
            f"cc_pair={cc_pair_id} "
            f"search_settings={search_settings_id} "
            f"progress={progress} "
            f"elapsed_submitted={elapsed_submitted.total_seconds():.2f} "
            f"elapsed_started={elapsed_started_str}"
        )

        return

    status_enum = HTTPStatus(status_int)

    task_logger.info(
        f"Connector indexing finished: "
        f"attempt={payload.index_attempt_id} "
        f"cc_pair={cc_pair_id} "
        f"search_settings={search_settings_id} "
        f"progress={progress} "
        f"status={status_enum.name} "
        f"elapsed_submitted={elapsed_submitted.total_seconds():.2f} "
        f"elapsed_started={elapsed_started_str}"
    )

    redis_connector_index.reset()


@shared_task(
    name=OnyxCeleryTask.MONITOR_VESPA_SYNC,
    ignore_result=True,
    soft_time_limit=300,
    bind=True,
)
def monitor_vespa_sync(self: Task, tenant_id: str | None) -> bool | None:
    """This is a celery beat task that monitors and finalizes various long running tasks.

    The name monitor_vespa_sync is a bit of a misnomer since it checks many different tasks
    now. Should change that at some point.

    It scans for fence values and then gets the counts of any associated tasksets.
    For many tasks, the count is 0, that means all tasks finished and we should clean up.

    This task lock timeout is CELERY_METADATA_SYNC_BEAT_LOCK_TIMEOUT seconds, so don't
    do anything too expensive in this function!

    Returns True if the task actually did work, False if it exited early to prevent overlap
    """
    task_logger.info(f"monitor_vespa_sync starting: tenant={tenant_id}")

    time_start = time.monotonic()

    timings: dict[str, Any] = {}
    timings["start"] = time_start

    r = get_redis_client(tenant_id=tenant_id)

    # Replica usage notes
    #
    # False negatives are OK. (aka fail to to see a key that exists on the master).
    # We simply skip the monitoring work and it will be caught on the next pass.
    #
    # False positives are not OK, and are possible if we clear a fence on the master and
    # then read from the replica. In this case, monitoring work could be done on a fence
    # that no longer exists. To avoid this, we scan from the replica, but double check
    # the result on the master.
    r_replica = get_redis_replica_client(tenant_id=tenant_id)

    lock_beat: RedisLock = r.lock(
        OnyxRedisLocks.MONITOR_VESPA_SYNC_BEAT_LOCK,
        timeout=CELERY_VESPA_SYNC_BEAT_LOCK_TIMEOUT,
    )

    # prevent overlapping tasks
    if not lock_beat.acquire(blocking=False):
        return None

    try:
        # print current queue lengths
        phase_start = time.monotonic()
        # we don't need every tenant polling redis for this info.
        if not MULTI_TENANT or random.randint(1, 10) == 10:
            r_celery = self.app.broker_connection().channel().client  # type: ignore
            n_celery = celery_get_queue_length("celery", r_celery)
            n_indexing = celery_get_queue_length(
                OnyxCeleryQueues.CONNECTOR_INDEXING, r_celery
            )
            n_sync = celery_get_queue_length(
                OnyxCeleryQueues.VESPA_METADATA_SYNC, r_celery
            )
            n_deletion = celery_get_queue_length(
                OnyxCeleryQueues.CONNECTOR_DELETION, r_celery
            )
            n_pruning = celery_get_queue_length(
                OnyxCeleryQueues.CONNECTOR_PRUNING, r_celery
            )
            n_permissions_sync = celery_get_queue_length(
                OnyxCeleryQueues.CONNECTOR_DOC_PERMISSIONS_SYNC, r_celery
            )
            n_external_group_sync = celery_get_queue_length(
                OnyxCeleryQueues.CONNECTOR_EXTERNAL_GROUP_SYNC, r_celery
            )
            n_permissions_upsert = celery_get_queue_length(
                OnyxCeleryQueues.DOC_PERMISSIONS_UPSERT, r_celery
            )

            prefetched = celery_get_unacked_task_ids(
                OnyxCeleryQueues.CONNECTOR_INDEXING, r_celery
            )

            task_logger.info(
                f"Queue lengths: celery={n_celery} "
                f"indexing={n_indexing} "
                f"indexing_prefetched={len(prefetched)} "
                f"sync={n_sync} "
                f"deletion={n_deletion} "
                f"pruning={n_pruning} "
                f"permissions_sync={n_permissions_sync} "
                f"external_group_sync={n_external_group_sync} "
                f"permissions_upsert={n_permissions_upsert} "
            )
        timings["queues"] = time.monotonic() - phase_start
        timings["queues_ttl"] = r.ttl(OnyxRedisLocks.MONITOR_VESPA_SYNC_BEAT_LOCK)

        # scan and monitor activity to completion
        phase_start = time.monotonic()
        lock_beat.reacquire()
        if r_replica.exists(RedisConnectorCredentialPair.get_fence_key()):
            if r.exists(RedisConnectorCredentialPair.get_fence_key()):
                monitor_connector_taskset(r)
        timings["connector"] = time.monotonic() - phase_start
        timings["connector_ttl"] = r.ttl(OnyxRedisLocks.MONITOR_VESPA_SYNC_BEAT_LOCK)

        phase_start = time.monotonic()
        lock_beat.reacquire()
        for key_bytes in r_replica.scan_iter(
            RedisConnectorDelete.FENCE_PREFIX + "*", count=SCAN_ITER_COUNT_DEFAULT
        ):
            if r.exists(key_bytes):
                monitor_connector_deletion_taskset(tenant_id, key_bytes, r)
            lock_beat.reacquire()

        timings["connector_deletion"] = time.monotonic() - phase_start
        timings["connector_deletion_ttl"] = r.ttl(
            OnyxRedisLocks.MONITOR_VESPA_SYNC_BEAT_LOCK
        )

        phase_start = time.monotonic()
        lock_beat.reacquire()
        for key_bytes in r_replica.scan_iter(
            RedisDocumentSet.FENCE_PREFIX + "*", count=SCAN_ITER_COUNT_DEFAULT
        ):
            if r.exists(key_bytes):
                with get_session_with_tenant(tenant_id) as db_session:
                    monitor_document_set_taskset(tenant_id, key_bytes, r, db_session)
            lock_beat.reacquire()
        timings["documentset"] = time.monotonic() - phase_start
        timings["documentset_ttl"] = r.ttl(OnyxRedisLocks.MONITOR_VESPA_SYNC_BEAT_LOCK)

        phase_start = time.monotonic()
        lock_beat.reacquire()
        for key_bytes in r_replica.scan_iter(
            RedisUserGroup.FENCE_PREFIX + "*", count=SCAN_ITER_COUNT_DEFAULT
        ):
            if r.exists(key_bytes):
                monitor_usergroup_taskset = (
                    fetch_versioned_implementation_with_fallback(
                        "onyx.background.celery.tasks.vespa.tasks",
                        "monitor_usergroup_taskset",
                        noop_fallback,
                    )
                )
                with get_session_with_tenant(tenant_id) as db_session:
                    monitor_usergroup_taskset(tenant_id, key_bytes, r, db_session)
            lock_beat.reacquire()
        timings["usergroup"] = time.monotonic() - phase_start
        timings["usergroup_ttl"] = r.ttl(OnyxRedisLocks.MONITOR_VESPA_SYNC_BEAT_LOCK)

        phase_start = time.monotonic()
        lock_beat.reacquire()
        for key_bytes in r_replica.scan_iter(
            RedisConnectorPrune.FENCE_PREFIX + "*", count=SCAN_ITER_COUNT_DEFAULT
        ):
            if r.exists(key_bytes):
                with get_session_with_tenant(tenant_id) as db_session:
                    monitor_ccpair_pruning_taskset(tenant_id, key_bytes, r, db_session)
            lock_beat.reacquire()
        timings["pruning"] = time.monotonic() - phase_start
        timings["pruning_ttl"] = r.ttl(OnyxRedisLocks.MONITOR_VESPA_SYNC_BEAT_LOCK)

        phase_start = time.monotonic()
        lock_beat.reacquire()
        for key_bytes in r_replica.scan_iter(
            RedisConnectorIndex.FENCE_PREFIX + "*", count=SCAN_ITER_COUNT_DEFAULT
        ):
            if r.exists(key_bytes):
                with get_session_with_tenant(tenant_id) as db_session:
                    monitor_ccpair_indexing_taskset(tenant_id, key_bytes, r, db_session)
            lock_beat.reacquire()
        timings["indexing"] = time.monotonic() - phase_start
        timings["indexing_ttl"] = r.ttl(OnyxRedisLocks.MONITOR_VESPA_SYNC_BEAT_LOCK)

        phase_start = time.monotonic()
        lock_beat.reacquire()
        for key_bytes in r_replica.scan_iter(
            RedisConnectorPermissionSync.FENCE_PREFIX + "*",
            count=SCAN_ITER_COUNT_DEFAULT,
        ):
            if r.exists(key_bytes):
                with get_session_with_tenant(tenant_id) as db_session:
                    monitor_ccpair_permissions_taskset(
                        tenant_id, key_bytes, r, db_session
                    )
            lock_beat.reacquire()

        timings["permissions"] = time.monotonic() - phase_start
        timings["permissions_ttl"] = r.ttl(OnyxRedisLocks.MONITOR_VESPA_SYNC_BEAT_LOCK)
    except SoftTimeLimitExceeded:
        task_logger.info(
            "Soft time limit exceeded, task is being terminated gracefully."
        )
    except Exception:
        task_logger.exception("monitor_vespa_sync exceptioned.")
    finally:
        if lock_beat.owned():
            lock_beat.release()
        else:
            task_logger.error(
                "monitor_vespa_sync - Lock not owned on completion: "
                f"tenant={tenant_id} "
                f"timings={timings}"
            )
            redis_lock_dump(lock_beat, r)

    time_elapsed = time.monotonic() - time_start
    task_logger.info(f"monitor_vespa_sync finished: elapsed={time_elapsed:.2f}")
    return True


@shared_task(
    name=OnyxCeleryTask.VESPA_METADATA_SYNC_TASK,
    bind=True,
    soft_time_limit=LIGHT_SOFT_TIME_LIMIT,
    time_limit=LIGHT_TIME_LIMIT,
    max_retries=3,
)
def vespa_metadata_sync_task(
    self: Task, document_id: str, tenant_id: str | None
) -> bool:
    start = time.monotonic()

    try:
        with get_session_with_tenant(tenant_id) as db_session:
            active_search_settings = get_active_search_settings(db_session)
            doc_index = get_default_document_index(
                search_settings=active_search_settings.primary,
                secondary_search_settings=active_search_settings.secondary,
                httpx_client=HttpxPool.get("vespa"),
            )

            retry_index = RetryDocumentIndex(doc_index)

            doc = get_document(document_id, db_session)
            if not doc:
                return False

            # document set sync
            doc_sets = fetch_document_sets_for_document(document_id, db_session)
            update_doc_sets: set[str] = set(doc_sets)

            # User group sync
            doc_access = get_access_for_document(
                document_id=document_id, db_session=db_session
            )

            fields = VespaDocumentFields(
                document_sets=update_doc_sets,
                access=doc_access,
                boost=doc.boost,
                hidden=doc.hidden,
            )

            # update Vespa. OK if doc doesn't exist. Raises exception otherwise.
            chunks_affected = retry_index.update_single(
                document_id,
                tenant_id=tenant_id,
                chunk_count=doc.chunk_count,
                fields=fields,
            )

            # update db last. Worst case = we crash right before this and
            # the sync might repeat again later
            mark_document_as_synced(document_id, db_session)

            # this code checks for and removes a per document sync key that is
            # used to block out the same doc from continualy resyncing
            # a quick hack that is only needed for production issues
            # redis_syncing_key = RedisConnectorCredentialPair.make_redis_syncing_key(
            #     document_id
            # )
            # r = get_redis_client(tenant_id=tenant_id)
            # r.delete(redis_syncing_key)

            elapsed = time.monotonic() - start
            task_logger.info(
                f"doc={document_id} "
                f"action=sync "
                f"chunks={chunks_affected} "
                f"elapsed={elapsed:.2f}"
            )
    except SoftTimeLimitExceeded:
        task_logger.info(f"SoftTimeLimitExceeded exception. doc={document_id}")
    except Exception as ex:
        if isinstance(ex, RetryError):
            task_logger.warning(
                f"Tenacity retry failed: num_attempts={ex.last_attempt.attempt_number}"
            )

            # only set the inner exception if it is of type Exception
            e_temp = ex.last_attempt.exception()
            if isinstance(e_temp, Exception):
                e = e_temp
        else:
            e = ex

        if isinstance(e, httpx.HTTPStatusError):
            if e.response.status_code == HTTPStatus.BAD_REQUEST:
                task_logger.exception(
                    f"Non-retryable HTTPStatusError: "
                    f"doc={document_id} "
                    f"status={e.response.status_code}"
                )
            return False

        task_logger.exception(
            f"Unexpected exception during vespa metadata sync: doc={document_id}"
        )

        # Exponential backoff from 2^4 to 2^6 ... i.e. 16, 32, 64
        countdown = 2 ** (self.request.retries + 4)
        self.retry(exc=e, countdown=countdown)

    return True<|MERGE_RESOLUTION|>--- conflicted
+++ resolved
@@ -652,96 +652,6 @@
     redis_connector.delete.reset()
 
 
-<<<<<<< HEAD
-def monitor_ccpair_pruning_taskset(
-    tenant_id: str | None, key_bytes: bytes, r: Redis, db_session: Session
-) -> None:
-    fence_key = key_bytes.decode("utf-8")
-    cc_pair_id_str = RedisConnector.get_id_from_fence_key(fence_key)
-    if cc_pair_id_str is None:
-        task_logger.warning(
-            f"monitor_ccpair_pruning_taskset: could not parse cc_pair_id from {fence_key}"
-        )
-        return
-
-    cc_pair_id = int(cc_pair_id_str)
-
-    redis_connector = RedisConnector(tenant_id, cc_pair_id)
-    if not redis_connector.prune.fenced:
-        return
-
-    initial = redis_connector.prune.generator_complete
-    if initial is None:
-        return
-
-    remaining = redis_connector.prune.get_remaining()
-    task_logger.info(
-        f"Connector pruning progress: cc_pair={cc_pair_id} remaining={remaining} initial={initial}"
-    )
-    if remaining > 0:
-        return
-
-    mark_ccpair_as_pruned(int(cc_pair_id), db_session)
-    task_logger.info(
-        f"Connector pruning finished: cc_pair={cc_pair_id} num_pruned={initial}"
-    )
-
-    redis_connector.prune.taskset_clear()
-    redis_connector.prune.generator_clear()
-    redis_connector.prune.set_fence(False)
-
-
-def monitor_ccpair_permissions_taskset(
-    tenant_id: str | None, key_bytes: bytes, r: Redis, db_session: Session
-) -> None:
-    fence_key = key_bytes.decode("utf-8")
-    cc_pair_id_str = RedisConnector.get_id_from_fence_key(fence_key)
-    if cc_pair_id_str is None:
-        task_logger.warning(
-            f"monitor_ccpair_permissions_taskset: could not parse cc_pair_id from {fence_key}"
-        )
-        return
-
-    cc_pair_id = int(cc_pair_id_str)
-
-    redis_connector = RedisConnector(tenant_id, cc_pair_id)
-    if not redis_connector.permissions.fenced:
-        return
-
-    initial = redis_connector.permissions.generator_complete
-    if initial is None:
-        return
-
-    payload: RedisConnectorPermissionSyncPayload | None = (
-        redis_connector.permissions.payload
-    )
-
-    if not payload:
-        return
-
-    remaining = redis_connector.permissions.get_remaining()
-    task_logger.info(
-        f"Permissions sync progress: cc_pair={cc_pair_id} "
-        f"id={payload.id} "
-        f"remaining={remaining} "
-        f"initial={initial}"
-    )
-    if remaining > 0:
-        return
-
-    mark_cc_pair_as_permissions_synced(db_session, int(cc_pair_id), payload.started)
-    task_logger.info(
-        f"Permissions sync finished: "
-        f"cc_pair={cc_pair_id} "
-        f"id={payload.id} "
-        f"num_synced={initial}"
-    )
-
-    redis_connector.permissions.reset()
-
-
-=======
->>>>>>> 95701db1
 def monitor_ccpair_indexing_taskset(
     tenant_id: str | None, key_bytes: bytes, r: Redis, db_session: Session
 ) -> None:
