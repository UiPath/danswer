--- conflicted
+++ resolved
@@ -41,21 +41,11 @@
     def _get_session(self) -> Iterator[Session]:
         try:
             if MULTI_TENANT:
-<<<<<<< HEAD
                 yield from get_multi_tenant_session(self.tenant_id)
             else:
                 yield from get_single_tenant_session()
         except BasicAuthenticationError as e:
             raise HTTPException(status_code=401, detail=str(e))
-=======
-                if self.tenant_id == POSTGRES_DEFAULT_SCHEMA:
-                    raise BasicAuthenticationError(detail="User must authenticate")
-                if not is_valid_schema_name(self.tenant_id):
-                    raise HTTPException(status_code=400, detail="Invalid tenant ID")
-                # Set the search_path to the tenant's schema
-                session.execute(text(f'SET search_path = "{self.tenant_id}"'))
-            yield session
->>>>>>> 7f0653d1
 
     def store(self, key: str, val: JSON_ro, encrypt: bool = False) -> None:
         # Not encrypted in Redis, but encrypted in Postgres
