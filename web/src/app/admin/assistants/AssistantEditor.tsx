"use client";

import { CCPairBasicInfo, DocumentSet, User, UserGroup } from "@/lib/types";
import { Button, Divider, Italic, Text } from "@tremor/react";
import {
  ArrayHelpers,
  ErrorMessage,
  Field,
  FieldArray,
  Form,
  Formik,
} from "formik";

import * as Yup from "yup";
import { buildFinalPrompt, createPersona, updatePersona } from "./lib";
import { useRouter } from "next/navigation";
import { usePopup } from "@/components/admin/connectors/Popup";
import { Persona, StarterMessage } from "./interfaces";
import Link from "next/link";
import { useEffect, useState } from "react";
import {
  BooleanFormField,
  Label,
  SelectorFormField,
  TextFormField,
} from "@/components/admin/connectors/Field";
import CollapsibleSection from "./CollapsibleSection";
import { FiInfo, FiPlus, FiX } from "react-icons/fi";
import { useUserGroups } from "@/lib/hooks";
import { Bubble } from "@/components/Bubble";
import { GroupsIcon } from "@/components/icons/icons";
import { SuccessfulPersonaUpdateRedirectType } from "./enums";
import { DocumentSetSelectable } from "@/components/documentSet/DocumentSetSelectable";
import { FullLLMProvider } from "../models/llm/interfaces";
import { Option } from "@/components/Dropdown";
import { ToolSnapshot } from "@/lib/tools/interfaces";
import { checkUserIsNoAuthUser } from "@/lib/user";
import { addAssistantToList } from "@/lib/assistants/updateAssistantPreferences";
import { checkLLMSupportsImageInput } from "@/lib/llm/utils";
import { usePaidEnterpriseFeaturesEnabled } from "@/components/settings/usePaidEnterpriseFeaturesEnabled";
import {
  TooltipProvider,
  Tooltip,
  TooltipContent,
  TooltipTrigger,
} from "@radix-ui/react-tooltip";

function findSearchTool(tools: ToolSnapshot[]) {
  return tools.find((tool) => tool.in_code_tool_id === "SearchTool");
}

function findImageGenerationTool(tools: ToolSnapshot[]) {
  return tools.find((tool) => tool.in_code_tool_id === "ImageGenerationTool");
}

function SubLabel({ children }: { children: string | JSX.Element }) {
  return <div className="text-sm text-subtle mb-2">{children}</div>;
}

export function AssistantEditor({
  existingPersona,
  ccPairs,
  documentSets,
  user,
  defaultPublic,
  redirectType,
  llmProviders,
  tools,
  shouldAddAssistantToUserPreferences,
}: {
  existingPersona?: Persona | null;
  ccPairs: CCPairBasicInfo[];
  documentSets: DocumentSet[];
  user: User | null;
  defaultPublic: boolean;
  redirectType: SuccessfulPersonaUpdateRedirectType;
  llmProviders: FullLLMProvider[];
  tools: ToolSnapshot[];
  shouldAddAssistantToUserPreferences?: boolean;
}) {
  const router = useRouter();
  const { popup, setPopup } = usePopup();

  const isPaidEnterpriseFeaturesEnabled = usePaidEnterpriseFeaturesEnabled();

  // EE only
  const { data: userGroups, isLoading: userGroupsIsLoading } = useUserGroups();

  const [finalPrompt, setFinalPrompt] = useState<string | null>("");
  const [finalPromptError, setFinalPromptError] = useState<string>("");

  const triggerFinalPromptUpdate = async (
    systemPrompt: string,
    taskPrompt: string,
    retrievalDisabled: boolean
  ) => {
    const response = await buildFinalPrompt(
      systemPrompt,
      taskPrompt,
      retrievalDisabled
    );
    if (response.ok) {
      setFinalPrompt((await response.json()).final_prompt_template);
    }
  };

  const isUpdate = existingPersona !== undefined && existingPersona !== null;
  const existingPrompt = existingPersona?.prompts[0] ?? null;

  useEffect(() => {
    if (isUpdate && existingPrompt) {
      triggerFinalPromptUpdate(
        existingPrompt.system_prompt,
        existingPrompt.task_prompt,
        existingPersona.num_chunks === 0
      );
    }
  }, []);

  const defaultProvider = llmProviders.find(
    (llmProvider) => llmProvider.is_default_provider
  );
  const defaultProviderName = defaultProvider?.provider;
  const defaultModelName = defaultProvider?.default_model_name;
  const providerDisplayNameToProviderName = new Map<string, string>();
  llmProviders.forEach((llmProvider) => {
    providerDisplayNameToProviderName.set(
      llmProvider.name,
      llmProvider.provider
    );
  });

  const modelOptionsByProvider = new Map<string, Option<string>[]>();
  llmProviders.forEach((llmProvider) => {
    const providerOptions = llmProvider.model_names.map((modelName) => {
      return {
        name: modelName,
        value: modelName,
      };
    });
    modelOptionsByProvider.set(llmProvider.name, providerOptions);
  });
  const providerSupportingImageGenerationExists = llmProviders.some(
    (provider) => provider.provider === "openai"
  );

  const personaCurrentToolIds =
    existingPersona?.tools.map((tool) => tool.id) || [];
  const searchTool = findSearchTool(tools);
  const imageGenerationTool = providerSupportingImageGenerationExists
    ? findImageGenerationTool(tools)
    : undefined;
  const customTools = tools.filter(
    (tool) =>
      tool.in_code_tool_id !== searchTool?.in_code_tool_id &&
      tool.in_code_tool_id !== imageGenerationTool?.in_code_tool_id
  );

  const availableTools = [
    ...customTools,
    ...(searchTool ? [searchTool] : []),
    ...(imageGenerationTool ? [imageGenerationTool] : []),
  ];
  const enabledToolsMap: { [key: number]: boolean } = {};
  availableTools.forEach((tool) => {
    enabledToolsMap[tool.id] = personaCurrentToolIds.includes(tool.id);
  });

  const initialValues = {
    name: existingPersona?.name ?? "",
    description: existingPersona?.description ?? "",
    system_prompt: existingPrompt?.system_prompt ?? "",
    task_prompt: existingPrompt?.task_prompt ?? "",
    is_public: existingPersona?.is_public ?? defaultPublic,
    document_set_ids:
      existingPersona?.document_sets?.map((documentSet) => documentSet.id) ??
      ([] as number[]),
    num_chunks: existingPersona?.num_chunks ?? null,
    include_citations: existingPersona?.prompts[0]?.include_citations ?? true,
    llm_relevance_filter: existingPersona?.llm_relevance_filter ?? false,
    llm_model_provider_override:
      existingPersona?.llm_model_provider_override ?? null,
    llm_model_version_override:
      existingPersona?.llm_model_version_override ?? null,
    starter_messages: existingPersona?.starter_messages ?? [],
    enabled_tools_map: enabledToolsMap,
    //   search_tool_enabled: existingPersona
    //   ? personaCurrentToolIds.includes(searchTool!.id)
    //   : ccPairs.length > 0,
    // image_generation_tool_enabled: imageGenerationTool
    //   ? personaCurrentToolIds.includes(imageGenerationTool.id)
    //   : false,
    // EE Only
    groups: existingPersona?.groups ?? [],
  };

  return (
    <div>
      {popup}
      <Formik
        enableReinitialize={true}
        initialValues={initialValues}
        validationSchema={Yup.object()
          .shape({
            name: Yup.string().required(
              "Must provide a name for the Assistant"
            ),
            description: Yup.string().required(
              "Must provide a description for the Assistant"
            ),
            system_prompt: Yup.string(),
            task_prompt: Yup.string(),
            is_public: Yup.boolean().required(),
            document_set_ids: Yup.array().of(Yup.number()),
            num_chunks: Yup.number().nullable(),
            include_citations: Yup.boolean().required(),
            llm_relevance_filter: Yup.boolean().required(),
            llm_model_version_override: Yup.string().nullable(),
            llm_model_provider_override: Yup.string().nullable(),
            starter_messages: Yup.array().of(
              Yup.object().shape({
                name: Yup.string().required(),
                description: Yup.string().required(),
                message: Yup.string().required(),
              })
            ),
            // EE Only
            groups: Yup.array().of(Yup.number()),
          })
          .test(
            "system-prompt-or-task-prompt",
            "Must provide either System Prompt or Additional Instructions",
            function (values) {
              const systemPromptSpecified =
                values.system_prompt && values.system_prompt.trim().length > 0;
              const taskPromptSpecified =
                values.task_prompt && values.task_prompt.trim().length > 0;

              if (systemPromptSpecified || taskPromptSpecified) {
                return true;
              }

              return this.createError({
                path: "system_prompt",
                message:
                  "Must provide either System Prompt or Additional Instructions",
              });
            }
          )}
        onSubmit={async (values, formikHelpers) => {
          if (finalPromptError) {
            setPopup({
              type: "error",
              message: "Cannot submit while there are errors in the form",
            });
            return;
          }

          if (
            values.llm_model_provider_override &&
            !values.llm_model_version_override
          ) {
            setPopup({
              type: "error",
              message:
                "Must select a model if a non-default LLM provider is chosen.",
            });
            return;
          }

          formikHelpers.setSubmitting(true);

          let enabledTools = Object.keys(values.enabled_tools_map)
            .map((toolId) => Number(toolId))
            .filter((toolId) => values.enabled_tools_map[toolId]);
          const searchToolEnabled = searchTool
            ? enabledTools.includes(searchTool.id)
            : false;
          const imageGenerationToolEnabled = imageGenerationTool
            ? enabledTools.includes(imageGenerationTool.id)
            : false;

          if (imageGenerationToolEnabled) {
            if (
              !checkLLMSupportsImageInput(
                providerDisplayNameToProviderName.get(
                  values.llm_model_provider_override || ""
                ) ||
                  defaultProviderName ||
                  "",
                values.llm_model_version_override || defaultModelName || ""
              )
            ) {
              enabledTools = enabledTools.filter(
                (toolId) => toolId !== imageGenerationTool!.id
              );
            }
          }

          // if disable_retrieval is set, set num_chunks to 0
          // to tell the backend to not fetch any documents
          const numChunks = searchToolEnabled ? values.num_chunks || 10 : 0;

          // don't set groups if marked as public
          const groups = values.is_public ? [] : values.groups;

          let promptResponse;
          let personaResponse;
          if (isUpdate) {
            [promptResponse, personaResponse] = await updatePersona({
              id: existingPersona.id,
              existingPromptId: existingPrompt?.id,
              ...values,
              num_chunks: numChunks,
              users:
                user && !checkUserIsNoAuthUser(user.id) ? [user.id] : undefined,
              groups,
              tool_ids: enabledTools,
            });
          } else {
            [promptResponse, personaResponse] = await createPersona({
              ...values,
              num_chunks: numChunks,
              users:
                user && !checkUserIsNoAuthUser(user.id) ? [user.id] : undefined,
              groups,
              tool_ids: enabledTools,
            });
          }

          let error = null;
          if (!promptResponse.ok) {
            error = await promptResponse.text();
          }
          if (!personaResponse) {
            error = "Failed to create Assistant - no response received";
          } else if (!personaResponse.ok) {
            error = await personaResponse.text();
          }

          if (error || !personaResponse) {
            setPopup({
              type: "error",
              message: `Failed to create Assistant - ${error}`,
            });
            formikHelpers.setSubmitting(false);
          } else {
            const assistant = await personaResponse.json();
            const assistantId = assistant.id;
            if (
              shouldAddAssistantToUserPreferences &&
              user?.preferences?.chosen_assistants
            ) {
              const success = await addAssistantToList(
                assistantId,
                user.preferences.chosen_assistants
              );
              if (success) {
                setPopup({
                  message: `"${assistant.name}" has been added to your list.`,
                  type: "success",
                });
                router.refresh();
              } else {
                setPopup({
                  message: `"${assistant.name}" could not be added to your list.`,
                  type: "error",
                });
              }
            }
            router.push(
              redirectType === SuccessfulPersonaUpdateRedirectType.ADMIN
                ? `/admin/assistants?u=${Date.now()}`
                : `/chat?assistantId=${assistantId}`
            );
          }
        }}
      >
        {({ isSubmitting, values, setFieldValue }) => {
          function toggleToolInValues(toolId: number) {
            const updatedEnabledToolsMap = {
              ...values.enabled_tools_map,
              [toolId]: !values.enabled_tools_map[toolId],
            };
            setFieldValue("enabled_tools_map", updatedEnabledToolsMap);
          }

          function searchToolEnabled() {
            return searchTool && values.enabled_tools_map[searchTool.id]
              ? true
              : false;
          }

          return (
            <Form>
              <div className="pb-6">
                <TextFormField
                  name="name"
                  tooltip="Used to identify the Assistant in the UI."
                  label="Name"
                  disabled={isUpdate}
                  placeholder="e.g. 'Email Assistant'"
                />
                <TextFormField
                  tooltip="Used for identifying assistants and their use cases."
                  name="description"
                  label="Description"
                  placeholder="e.g. 'Use this Assistant to help draft professional emails'"
                />
                <TextFormField
                  tooltip="Gives your assistant a prime directive"
                  name="system_prompt"
                  label="System Prompt"
                  isTextArea={true}
                  placeholder="e.g. 'You are a professional email writing assistant that always uses a polite enthusiastic tone, emphasizes action items, and leaves blanks for the human to fill in when you have unknowns'"
                  //
                  onChange={(e) => {
                    setFieldValue("system_prompt", e.target.value);
                    triggerFinalPromptUpdate(
                      e.target.value,
                      values.task_prompt,
                      searchToolEnabled()
                    );
                  }}
                  error={finalPromptError}
                />

                <div className="mb-6">
                  <div className="flex gap-x-2 items-center">
                    <div className="block font-medium text-base">
                      LLM Provider{" "}
                    </div>
                    <TooltipProvider delayDuration={50}>
                      <Tooltip>
                        <TooltipTrigger>
                          <FiInfo size={12} />
                        </TooltipTrigger>
                        <TooltipContent side="top" align="center">
                          <p className="bg-neutral-900 max-w-[200px] mb-1 text-sm rounded-lg p-1.5 text-white">
                            Select a Large Language Model (Generative AI model)
                            to power this Assistant
                          </p>
                        </TooltipContent>
                      </Tooltip>
                    </TooltipProvider>
                  </div>
                  <div className="mb-2 flex items-starts">
                    <div className="w-96">
                      <SelectorFormField
                        defaultValue={`Default (${defaultModelName})`}
                        name="llm_model_provider_override"
                        options={llmProviders.map((llmProvider) => ({
                          name: llmProvider.name,
                          value: llmProvider.name,
                          icon: llmProvider.icon,
                        }))}
                        includeDefault={true}
                        onSelect={(selected) => {
                          if (selected !== values.llm_model_provider_override) {
                            setFieldValue("llm_model_version_override", null);
                          }
                          setFieldValue(
                            "llm_model_provider_override",
                            selected
                          );
                        }}
                      />
                    </div>

                    {values.llm_model_provider_override && (
                      <div className="w-96 ml-4">
                        <SelectorFormField
                          name="llm_model_version_override"
                          options={
                            modelOptionsByProvider.get(
                              values.llm_model_provider_override
                            ) || []
                          }
                          maxHeight="max-h-72"
                        />
                      </div>
                    )}
                  </div>
                </div>

                <div className="mb-6">
                  <div className="flex gap-x-2 items-center">
                    <div className="block font-medium text-base">
                      Capabilities{" "}
                    </div>
                    <TooltipProvider delayDuration={50}>
                      <Tooltip>
                        <TooltipTrigger>
                          <FiInfo size={12} />
                        </TooltipTrigger>
                        <TooltipContent side="top" align="center">
                          <p className="bg-neutral-900 max-w-[200px] mb-1 text-sm rounded-lg p-1.5 text-white">
                            You can give your assistant advanced capabilities
                            like image generation
                          </p>
                        </TooltipContent>
                      </Tooltip>
                    </TooltipProvider>
                    <div className="block text-sm font-medium text-subtle">
                      Advanced
                    </div>
                  </div>

                  <div className="mt-2 ml-1">
                    {imageGenerationTool &&
                      checkLLMSupportsImageInput(
                        providerDisplayNameToProviderName.get(
                          values.llm_model_provider_override || ""
                        ) ||
                          defaultProviderName ||
                          "",
                        values.llm_model_version_override ||
                          defaultModelName ||
                          ""
                      ) && (
                        <BooleanFormField
                          noPadding
                          name={`enabled_tools_map.${imageGenerationTool.id}`}
                          label="Image Generation Tool"
                          onChange={() => {
                            toggleToolInValues(imageGenerationTool.id);
                          }}
                        />
                      )}

                    {ccPairs.length > 0 && searchTool && (
                      <>
                        <BooleanFormField
                          name={`enabled_tools_map.${searchTool.id}`}
                          label="Search Tool"
                          noPadding
                          onChange={() => {
                            setFieldValue("num_chunks", null);
                            toggleToolInValues(searchTool.id);
                          }}
                        />

                        {searchToolEnabled() && (
                          <CollapsibleSection prompt="Configure Search">
                            <div className=" ">
                              {ccPairs.length > 0 && (
                                <>
                                  <Label small>Document Sets</Label>
                                  <div>
                                    <SubLabel>
                                      <>
<<<<<<< HEAD
                                        If this functionality would be useful,
                                        reach out to the administrators of
                                        Darwin for assistance.
=======
                                        Select which{" "}
                                        {!user || user.role === "admin" ? (
                                          <Link
                                            href="/admin/documents/sets"
                                            className="text-blue-500"
                                            target="_blank"
                                          >
                                            Document Sets
                                          </Link>
                                        ) : (
                                          "Document Sets"
                                        )}{" "}
                                        that this Assistant should search
                                        through. If none are specified, the
                                        Assistant will search through all
                                        available documents in order to try and
                                        respond to queries.
>>>>>>> de4d8e9a
                                      </>
                                    </SubLabel>
                                  </div>

                                  {documentSets.length > 0 ? (
                                    <FieldArray
                                      name="document_set_ids"
                                      render={(arrayHelpers: ArrayHelpers) => (
                                        <div>
                                          <div className="mb-3 mt-2 flex gap-2 flex-wrap text-sm">
                                            {documentSets.map((documentSet) => {
                                              const ind =
                                                values.document_set_ids.indexOf(
                                                  documentSet.id
                                                );
                                              let isSelected = ind !== -1;
                                              return (
                                                <DocumentSetSelectable
                                                  key={documentSet.id}
                                                  documentSet={documentSet}
                                                  isSelected={isSelected}
                                                  onSelect={() => {
                                                    if (isSelected) {
                                                      arrayHelpers.remove(ind);
                                                    } else {
                                                      arrayHelpers.push(
                                                        documentSet.id
                                                      );
                                                    }
                                                  }}
                                                />
                                              );
                                            })}
                                          </div>
                                        </div>
                                      )}
                                    />
                                  ) : (
                                    <Italic className="text-sm">
                                      No Document Sets available.{" "}
                                      {user?.role !== "admin" && (
                                        <>
                                          If this functionality would be useful,
                                          reach out to the administrators of
                                          Danswer for assistance.
                                        </>
                                      )}
                                    </Italic>
                                  )}

                                  <div className="mt-6">
                                    <TextFormField
                                      small={true}
                                      name="num_chunks"
                                      label="Number of Chunks"
                                      tooltip="How many chunks to feed the LLM"
                                      placeholder="Defaults to 10 chunks."
                                      onChange={(e) => {
                                        const value = e.target.value;
                                        if (
                                          value === "" ||
                                          /^[0-9]+$/.test(value)
                                        ) {
                                          setFieldValue("num_chunks", value);
                                        }
                                      }}
                                    />

                                    <BooleanFormField
                                      small
                                      noPadding
                                      alignTop
                                      name="llm_relevance_filter"
                                      label="Apply LLM Relevance Filter"
                                      subtext={
                                        "If enabled, the LLM will filter out chunks that are not relevant to the user query."
                                      }
                                    />

                                    <BooleanFormField
                                      small
                                      noPadding
                                      alignTop
                                      name="include_citations"
                                      label="Include Citations"
                                      subtext={`
                                      If set, the response will include bracket citations ([1], [2], etc.) 
                                      for each document used by the LLM to help inform the response. This is 
                                      the same technique used by the default Assistants. In general, we recommend 
                                      to leave this enabled in order to increase trust in the LLM answer.`}
                                    />
                                  </div>
                                </>
                              )}
                            </div>
                          </CollapsibleSection>
                        )}
                      </>
                    )}

                    {customTools.length > 0 && (
                      <>
                        {customTools.map((tool) => (
                          <BooleanFormField
                            noPadding
                            alignTop={tool.description != null}
                            key={tool.id}
                            name={`enabled_tools_map.${tool.id}`}
                            label={tool.name}
                            subtext={tool.description}
                            onChange={() => {
                              toggleToolInValues(tool.id);
                            }}
                          />
                        ))}
                      </>
                    )}
                  </div>

                  {llmProviders.length > 0 && (
                    <>
                      <Divider />

                      <TextFormField
                        name="task_prompt"
                        label="Additional instructions (Optional)"
                        isTextArea={true}
                        placeholder="e.g. 'Remember to reference all of the points mentioned in my message to you and focus on identifying action items that can move things forward'"
                        onChange={(e) => {
                          setFieldValue("task_prompt", e.target.value);
                          triggerFinalPromptUpdate(
                            values.system_prompt,
                            e.target.value,
                            searchToolEnabled()
                          );
                        }}
                        explanationText="Learn about prompting in our docs!"
                        explanationLink="https://docs.danswer.dev/guides/assistants"
                      />
                    </>
                  )}
                  <div className="mb-6">
                    <div className="flex gap-x-2 items-center">
                      <div className="block font-medium text-base">
                        Add Starter Messages (Optional){" "}
                      </div>
                    </div>
                    <FieldArray
                      name="starter_messages"
                      render={(
                        arrayHelpers: ArrayHelpers<StarterMessage[]>
                      ) => (
                        <div>
                          {values.starter_messages &&
                            values.starter_messages.length > 0 &&
                            values.starter_messages.map((_, index) => {
                              return (
                                <div
                                  key={index}
                                  className={index === 0 ? "mt-2" : "mt-6"}
                                >
                                  <div className="flex">
                                    <div className="w-full mr-6 border border-border p-3 rounded">
                                      <div>
                                        <Label small>Name</Label>
                                        <SubLabel>
                                          Shows up as the &quot;title&quot; for
                                          this Starter Message. For example,
                                          &quot;Write an email&quot;.
                                        </SubLabel>
                                        <Field
                                          name={`starter_messages[${index}].name`}
                                          className={`
                                        border 
                                        border-border 
                                        bg-background 
                                        rounded 
                                        w-full 
                                        py-2 
                                        px-3 
                                        mr-4
                                      `}
                                          autoComplete="off"
                                        />
                                        <ErrorMessage
                                          name={`starter_messages[${index}].name`}
                                          component="div"
                                          className="text-error text-sm mt-1"
                                        />
                                      </div>

                                      <div className="mt-3">
                                        <Label small>Description</Label>
                                        <SubLabel>
                                          A description which tells the user
                                          what they might want to use this
                                          Starter Message for. For example
                                          &quot;to a client about a new
                                          feature&quot;
                                        </SubLabel>
                                        <Field
                                          name={`starter_messages.${index}.description`}
                                          className={`
                                        border 
                                        border-border 
                                        bg-background 
                                        rounded 
                                        w-full 
                                        py-2 
                                        px-3 
                                        mr-4
                                      `}
                                          autoComplete="off"
                                        />
                                        <ErrorMessage
                                          name={`starter_messages[${index}].description`}
                                          component="div"
                                          className="text-error text-sm mt-1"
                                        />
                                      </div>

                                      <div className="mt-3">
                                        <Label small>Message</Label>
                                        <SubLabel>
                                          The actual message to be sent as the
                                          initial user message if a user selects
                                          this starter prompt. For example,
                                          &quot;Write me an email to a client
                                          about a new billing feature we just
                                          released.&quot;
                                        </SubLabel>
                                        <Field
                                          name={`starter_messages[${index}].message`}
                                          className={`
                                        border 
                                        border-border 
                                        bg-background 
                                        rounded 
                                        w-full 
                                        py-2 
                                        px-3 
                                        mr-4
                                      `}
                                          as="textarea"
                                          autoComplete="off"
                                        />
                                        <ErrorMessage
                                          name={`starter_messages[${index}].message`}
                                          component="div"
                                          className="text-error text-sm mt-1"
                                        />
                                      </div>
                                    </div>
                                    <div className="my-auto">
                                      <FiX
                                        className="my-auto w-10 h-10 cursor-pointer hover:bg-hover rounded p-2"
                                        onClick={() =>
                                          arrayHelpers.remove(index)
                                        }
                                      />
                                    </div>
                                  </div>
                                </div>
                              );
                            })}

                          <Button
                            onClick={() => {
                              arrayHelpers.push({
                                name: "",
                                description: "",
                                message: "",
                              });
                            }}
                            className="mt-3"
                            color="green"
                            size="xs"
                            type="button"
                            icon={FiPlus}
                          >
                            Add New
                          </Button>
                        </div>
                      )}
                    />
                  </div>

                  {isPaidEnterpriseFeaturesEnabled &&
                    userGroups &&
                    (!user || user.role === "admin") && (
                      <>
                        <Divider />

                        <BooleanFormField
                          small
                          noPadding
                          alignTop
                          name="is_public"
                          label="Is Public?"
                          subtext="If set, this Assistant will be available to all users. If not, only the specified User Groups will be able to access it."
                        />

                        {userGroups &&
                          userGroups.length > 0 &&
                          !values.is_public && (
                            <div>
                              <Text>
                                Select which User Groups should have access to
                                this Assistant.
                              </Text>
                              <div className="flex flex-wrap gap-2 mt-2">
                                {userGroups.map((userGroup) => {
                                  const isSelected = values.groups.includes(
                                    userGroup.id
                                  );
                                  return (
                                    <Bubble
                                      key={userGroup.id}
                                      isSelected={isSelected}
                                      onClick={() => {
                                        if (isSelected) {
                                          setFieldValue(
                                            "groups",
                                            values.groups.filter(
                                              (id) => id !== userGroup.id
                                            )
                                          );
                                        } else {
                                          setFieldValue("groups", [
                                            ...values.groups,
                                            userGroup.id,
                                          ]);
                                        }
                                      }}
                                    >
                                      <div className="flex">
                                        <GroupsIcon />
                                        <div className="ml-1">
                                          {userGroup.name}
                                        </div>
                                      </div>
                                    </Bubble>
                                  );
                                })}
                              </div>
                            </div>
                          )}
                      </>
                    )}

                  <div className="flex">
                    <Button
                      className="mx-auto"
                      color="green"
                      size="md"
                      type="submit"
                      disabled={isSubmitting}
                    >
                      {isUpdate ? "Update!" : "Create!"}
                    </Button>
                  </div>
                </div>
              </div>
            </Form>
          );
        }}
      </Formik>
    </div>
  );
}<|MERGE_RESOLUTION|>--- conflicted
+++ resolved
@@ -478,6 +478,131 @@
                           }
                           maxHeight="max-h-72"
                         />
+
+                        {searchToolEnabled() && (
+                          <div className="pl-4 border-l-2 ml-4 border-border">
+                            {ccPairs.length > 0 && (
+                              <>
+                                <Label>Document Sets</Label>
+
+                                <div>
+                                  <SubLabel>
+                                    <>
+                                      Select which{" "}
+                                      {!user || user.role === "admin" ? (
+                                        <Link
+                                          href="/admin/documents/sets"
+                                          className="text-blue-500"
+                                          target="_blank"
+                                        >
+                                          Document Sets
+                                        </Link>
+                                      ) : (
+                                        "Document Sets"
+                                      )}{" "}
+                                      that this Assistant should search through.
+                                      If none are specified, the Assistant will
+                                      search through all available documents in
+                                      order to try and respond to queries.
+                                    </>
+                                  </SubLabel>
+                                </div>
+
+                                {documentSets.length > 0 ? (
+                                  <FieldArray
+                                    name="document_set_ids"
+                                    render={(arrayHelpers: ArrayHelpers) => (
+                                      <div>
+                                        <div className="mb-3 mt-2 flex gap-2 flex-wrap text-sm">
+                                          {documentSets.map((documentSet) => {
+                                            const ind =
+                                              values.document_set_ids.indexOf(
+                                                documentSet.id
+                                              );
+                                            let isSelected = ind !== -1;
+                                            return (
+                                              <DocumentSetSelectable
+                                                key={documentSet.id}
+                                                documentSet={documentSet}
+                                                isSelected={isSelected}
+                                                onSelect={() => {
+                                                  if (isSelected) {
+                                                    arrayHelpers.remove(ind);
+                                                  } else {
+                                                    arrayHelpers.push(
+                                                      documentSet.id
+                                                    );
+                                                  }
+                                                }}
+                                              />
+                                            );
+                                          })}
+                                        </div>
+                                      </div>
+                                    )}
+                                  />
+                                ) : (
+                                  <Italic className="text-sm">
+                                    No Document Sets available.{" "}
+                                    {user?.role !== "admin" && (
+                                      <>
+                                        If this functionality would be useful,
+                                        reach out to the administrators of
+                                        Darwin for assistance.
+                                      </>
+                                    )}
+                                  </Italic>
+                                )}
+
+                                <>
+                                  <TextFormField
+                                    name="num_chunks"
+                                    label="Number of Chunks"
+                                    placeholder="If unspecified, will use 10 chunks."
+                                    subtext={
+                                      <div>
+                                        How many chunks should we feed into the
+                                        LLM when generating the final response?
+                                        Each chunk is ~400 words long.
+                                      </div>
+                                    }
+                                    onChange={(e) => {
+                                      const value = e.target.value;
+                                      // Allow only integer values
+                                      if (
+                                        value === "" ||
+                                        /^[0-9]+$/.test(value)
+                                      ) {
+                                        setFieldValue("num_chunks", value);
+                                      }
+                                    }}
+                                  />
+
+                                  <Label>Misc</Label>
+
+                                  <BooleanFormField
+                                    name="llm_relevance_filter"
+                                    label="Apply LLM Relevance Filter"
+                                    subtext={
+                                      "If enabled, the LLM will filter out chunks that are not relevant to the user query."
+                                    }
+                                  />
+
+                                  <BooleanFormField
+                                    name="include_citations"
+                                    label="Include Citations"
+                                    subtext={`
+                                If set, the response will include bracket citations ([1], [2], etc.) 
+                                for each document used by the LLM to help inform the response. This is 
+                                the same technique used by the default Assistants. In general, we recommend 
+                                to leave this enabled in order to increase trust in the LLM answer.`}
+                                  />
+                                </>
+                              </>
+                            )}
+                          </div>
+                        )}
+                      </>
                       </div>
                     )}
                   </div>
@@ -549,11 +674,6 @@
                                   <div>
                                     <SubLabel>
                                       <>
-<<<<<<< HEAD
-                                        If this functionality would be useful,
-                                        reach out to the administrators of
-                                        Darwin for assistance.
-=======
                                         Select which{" "}
                                         {!user || user.role === "admin" ? (
                                           <Link
@@ -571,7 +691,6 @@
                                         Assistant will search through all
                                         available documents in order to try and
                                         respond to queries.
->>>>>>> de4d8e9a
                                       </>
                                     </SubLabel>
                                   </div>
